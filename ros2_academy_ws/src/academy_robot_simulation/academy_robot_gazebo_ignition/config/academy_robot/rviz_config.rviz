Panels:
  - Class: rviz_common/Displays
    Help Height: 78
    Name: Displays
    Property Tree Widget:
      Expanded:
        - /TF1/Frames1
        - /MotionPlanning1
      Splitter Ratio: 0.5
    Tree Height: 374
  - Class: rviz_common/Selection
    Name: Selection
  - Class: rviz_common/Tool Properties
    Expanded:
      - /2D Goal Pose1
      - /Publish Point1
    Name: Tool Properties
    Splitter Ratio: 0.5886790156364441
  - Class: rviz_common/Views
    Expanded:
      - /Current View1
    Name: Views
    Splitter Ratio: 0.5
  - Class: rviz_common/Time
    Experimental: false
    Name: Time
    SyncMode: 0
    SyncSource: RearLaserScan
Visualization Manager:
  Class: ""
  Displays:
    - Alpha: 0.5
      Cell Size: 1
      Class: rviz_default_plugins/Grid
      Color: 160; 160; 164
      Enabled: true
      Line Style:
        Line Width: 0.029999999329447746
        Value: Lines
      Name: Grid
      Normal Cell Count: 0
      Offset:
        X: 0
        Y: 0
        Z: 0
      Plane: XY
      Plane Cell Count: 10
      Reference Frame: <Fixed Frame>
      Value: true
    - Alpha: 1
      Autocompute Intensity Bounds: true
      Autocompute Value Bounds:
        Max Value: 10
        Min Value: -10
        Value: true
      Axis: Z
      Channel Name: intensity
      Class: rviz_default_plugins/LaserScan
      Color: 255; 255; 255
      Color Transformer: Intensity
      Decay Time: 0
      Enabled: true
      Invert Rainbow: false
      Max Color: 255; 255; 255
      Max Intensity: 0
      Min Color: 0; 0; 0
      Min Intensity: 0
      Name: RearLaserScan
      Position Transformer: XYZ
      Selectable: true
      Size (Pixels): 3
      Size (m): 0.05000000074505806
      Style: Flat Squares
      Topic:
        Depth: 5
        Durability Policy: Volatile
        Filter size: 10
        History Policy: Keep Last
        Reliability Policy: Reliable
        Value: /rear_laser/scan
      Use Fixed Frame: true
      Use rainbow: true
      Value: true
    - Class: rviz_default_plugins/Image
      Enabled: false
      Max Value: 1
      Median window: 5
      Min Value: 0
      Name: FrontCameraImage
      Normalize Range: true
      Topic:
        Depth: 5
        Durability Policy: Volatile
        History Policy: Keep Last
        Reliability Policy: Reliable
<<<<<<< HEAD
        Value: /robot/front_rgbd_camera/color/image_raw
      Value: true
    - Class: rviz_default_plugins/Image
      Enabled: true
      Max Value: 10
      Median window: 5
      Min Value: 0
      Name: FrontCameraDepthImage
      Normalize Range: false
      Topic:
        Depth: 5
        Durability Policy: Volatile
        History Policy: Keep Last
        Reliability Policy: Reliable
        Value: /robot/front_rgbd_camera/depth/image_raw
      Value: true
=======
        Value: /front_rgbd_camera/color/image_raw
      Value: false
>>>>>>> d8d85a07
    - Alpha: 1
      Autocompute Intensity Bounds: true
      Autocompute Value Bounds:
        Max Value: 10
        Min Value: -10
        Value: true
      Axis: Z
      Channel Name: intensity
      Class: rviz_default_plugins/LaserScan
      Color: 255; 255; 255
      Color Transformer: Intensity
      Decay Time: 0
      Enabled: true
      Invert Rainbow: false
      Max Color: 255; 255; 255
      Max Intensity: 0
      Min Color: 0; 0; 0
      Min Intensity: 0
      Name: RearLaserScan
      Position Transformer: XYZ
      Selectable: true
      Size (Pixels): 3
      Size (m): 0.05000000074505806
      Style: Flat Squares
      Topic:
        Depth: 5
        Durability Policy: Volatile
        Filter size: 10
        History Policy: Keep Last
        Reliability Policy: Reliable
        Value: /front_laser/scan
      Use Fixed Frame: true
      Use rainbow: true
      Value: true
    - Class: rviz_default_plugins/TF
      Enabled: true
      Frame Timeout: 15
      Frames:
        All Enabled: false
        robot_arm_base:
          Value: false
        robot_arm_base_link:
          Value: true
        robot_arm_base_link_inertia:
          Value: false
        robot_arm_flange:
          Value: false
        robot_arm_forearm_link:
          Value: false
        robot_arm_ft_frame:
          Value: false
        robot_arm_shoulder_link:
          Value: false
        robot_arm_tool0:
          Value: false
        robot_arm_upper_arm_link:
          Value: false
        robot_arm_wrist_1_link:
          Value: false
        robot_arm_wrist_2_link:
          Value: false
        robot_arm_wrist_3_link:
          Value: false
        robot_back_left_visual_wheel_link:
          Value: false
        robot_back_left_wheel_link:
          Value: false
        robot_back_right_visual_wheel_link:
          Value: false
        robot_back_right_wheel_link:
          Value: false
        robot_base_docking_contact:
          Value: false
        robot_base_footprint:
          Value: false
        robot_base_link:
          Value: false
        robot_front_laser_base_link:
          Value: false
        robot_front_laser_link:
          Value: false
        robot_front_left_visual_wheel_link:
          Value: false
        robot_front_left_wheel_link:
          Value: false
        robot_front_rgbd_camera_base_link:
          Value: false
        robot_front_rgbd_camera_color_frame:
          Value: false
        robot_front_rgbd_camera_color_optical_frame:
          Value: false
        robot_front_rgbd_camera_depth_frame:
          Value: false
        robot_front_rgbd_camera_depth_optical_frame:
          Value: false
        robot_front_rgbd_camera_infra1_frame:
          Value: false
        robot_front_rgbd_camera_infra1_optical_frame:
          Value: false
        robot_front_rgbd_camera_infra2_frame:
          Value: false
        robot_front_rgbd_camera_infra2_optical_frame:
          Value: false
        robot_front_rgbd_camera_link:
          Value: false
        robot_front_right_visual_wheel_link:
          Value: false
        robot_front_right_wheel_link:
          Value: false
        robot_odom:
          Value: false
        robot_rear_laser_base_link:
          Value: false
        robot_rear_laser_link:
          Value: false
        robot_top_cover:
          Value: false
        robot_vectornav_base_link:
          Value: false
        robot_vectornav_link:
          Value: false
        robotiq_85_base_link:
          Value: false
        robotiq_85_left_finger_link:
          Value: false
        robotiq_85_left_finger_tip_link:
          Value: false
        robotiq_85_left_inner_knuckle_link:
          Value: false
        robotiq_85_left_knuckle_link:
          Value: false
        robotiq_85_right_finger_link:
          Value: false
        robotiq_85_right_finger_tip_link:
          Value: false
        robotiq_85_right_inner_knuckle_link:
          Value: false
        robotiq_85_right_knuckle_link:
          Value: false
        robotiq_85_tcp:
          Value: true
      Marker Scale: 1
      Name: TF
      Show Arrows: true
      Show Axes: true
      Show Names: false
      Tree:
        robot_odom:
          robot_base_footprint:
            robot_base_link:
              robot_back_left_visual_wheel_link:
                {}
              robot_back_left_wheel_link:
                {}
              robot_back_right_visual_wheel_link:
                {}
              robot_back_right_wheel_link:
                {}
              robot_base_docking_contact:
                {}
              robot_front_laser_base_link:
                robot_front_laser_link:
                  {}
              robot_front_left_visual_wheel_link:
                {}
              robot_front_left_wheel_link:
                {}
              robot_front_rgbd_camera_base_link:
                robot_front_rgbd_camera_link:
                  robot_front_rgbd_camera_color_frame:
                    robot_front_rgbd_camera_color_optical_frame:
                      {}
                  robot_front_rgbd_camera_depth_frame:
                    robot_front_rgbd_camera_depth_optical_frame:
                      {}
                  robot_front_rgbd_camera_infra1_frame:
                    robot_front_rgbd_camera_infra1_optical_frame:
                      {}
                  robot_front_rgbd_camera_infra2_frame:
                    robot_front_rgbd_camera_infra2_optical_frame:
                      {}
              robot_front_right_visual_wheel_link:
                {}
              robot_front_right_wheel_link:
                {}
              robot_rear_laser_base_link:
                robot_rear_laser_link:
                  {}
              robot_top_cover:
                robot_arm_base_link:
                  robot_arm_base:
                    {}
                  robot_arm_base_link_inertia:
                    robot_arm_shoulder_link:
                      robot_arm_upper_arm_link:
                        robot_arm_forearm_link:
                          robot_arm_wrist_1_link:
                            robot_arm_wrist_2_link:
                              robot_arm_wrist_3_link:
                                robot_arm_flange:
                                  robot_arm_tool0:
                                    {}
                                robot_arm_ft_frame:
                                  {}
                                robotiq_85_base_link:
                                  robotiq_85_left_inner_knuckle_link:
                                    {}
                                  robotiq_85_left_knuckle_link:
                                    robotiq_85_left_finger_link:
                                      robotiq_85_left_finger_tip_link:
                                        {}
                                  robotiq_85_right_inner_knuckle_link:
                                    {}
                                  robotiq_85_right_knuckle_link:
                                    robotiq_85_right_finger_link:
                                      robotiq_85_right_finger_tip_link:
                                        {}
                                  robotiq_85_tcp:
                                    {}
              robot_vectornav_base_link:
                robot_vectornav_link:
                  {}
      Update Interval: 0
      Value: true
    - Acceleration_Scaling_Factor: 0.1
      Class: moveit_rviz_plugin/MotionPlanning
      Enabled: true
      Move Group Namespace: ""
      MoveIt_Allow_Approximate_IK: false
      MoveIt_Allow_External_Program: false
      MoveIt_Allow_Replanning: false
      MoveIt_Allow_Sensor_Positioning: false
      MoveIt_Planning_Attempts: 10
      MoveIt_Planning_Time: 5
      MoveIt_Use_Cartesian_Path: false
      MoveIt_Use_Constraint_Aware_IK: false
      MoveIt_Workspace:
        Center:
          X: 0
          Y: 0
          Z: 0
        Size:
          X: 2
          Y: 2
          Z: 2
      Name: MotionPlanning
      Planned Path:
        Color Enabled: false
        Interrupt Display: false
        Links:
          All Links Enabled: true
          Expand Joint Details: false
          Expand Link Details: false
          Expand Tree: false
          Link Tree Style: Links in Alphabetic Order
          robot_arm_base:
            Alpha: 1
            Show Axes: false
            Show Trail: false
          robot_arm_base_link:
            Alpha: 1
            Show Axes: false
            Show Trail: false
          robot_arm_base_link_inertia:
            Alpha: 1
            Show Axes: false
            Show Trail: false
            Value: true
          robot_arm_flange:
            Alpha: 1
            Show Axes: false
            Show Trail: false
          robot_arm_forearm_link:
            Alpha: 1
            Show Axes: false
            Show Trail: false
            Value: true
          robot_arm_ft_frame:
            Alpha: 1
            Show Axes: false
            Show Trail: false
          robot_arm_shoulder_link:
            Alpha: 1
            Show Axes: false
            Show Trail: false
            Value: true
          robot_arm_tool0:
            Alpha: 1
            Show Axes: false
            Show Trail: false
          robot_arm_upper_arm_link:
            Alpha: 1
            Show Axes: false
            Show Trail: false
            Value: true
          robot_arm_wrist_1_link:
            Alpha: 1
            Show Axes: false
            Show Trail: false
            Value: true
          robot_arm_wrist_2_link:
            Alpha: 1
            Show Axes: false
            Show Trail: false
            Value: true
          robot_arm_wrist_3_link:
            Alpha: 1
            Show Axes: false
            Show Trail: false
            Value: true
          robot_back_left_visual_wheel_link:
            Alpha: 1
            Show Axes: false
            Show Trail: false
            Value: true
          robot_back_left_wheel_link:
            Alpha: 1
            Show Axes: false
            Show Trail: false
            Value: true
          robot_back_right_visual_wheel_link:
            Alpha: 1
            Show Axes: false
            Show Trail: false
            Value: true
          robot_back_right_wheel_link:
            Alpha: 1
            Show Axes: false
            Show Trail: false
            Value: true
          robot_base_docking_contact:
            Alpha: 1
            Show Axes: false
            Show Trail: false
          robot_base_footprint:
            Alpha: 1
            Show Axes: false
            Show Trail: false
            Value: true
          robot_base_link:
            Alpha: 1
            Show Axes: false
            Show Trail: false
            Value: true
          robot_front_laser_base_link:
            Alpha: 1
            Show Axes: false
            Show Trail: false
            Value: true
          robot_front_laser_link:
            Alpha: 1
            Show Axes: false
            Show Trail: false
          robot_front_left_visual_wheel_link:
            Alpha: 1
            Show Axes: false
            Show Trail: false
            Value: true
          robot_front_left_wheel_link:
            Alpha: 1
            Show Axes: false
            Show Trail: false
            Value: true
          robot_front_rgbd_camera_base_link:
            Alpha: 1
            Show Axes: false
            Show Trail: false
          robot_front_rgbd_camera_color_frame:
            Alpha: 1
            Show Axes: false
            Show Trail: false
          robot_front_rgbd_camera_color_optical_frame:
            Alpha: 1
            Show Axes: false
            Show Trail: false
          robot_front_rgbd_camera_depth_frame:
            Alpha: 1
            Show Axes: false
            Show Trail: false
          robot_front_rgbd_camera_depth_optical_frame:
            Alpha: 1
            Show Axes: false
            Show Trail: false
          robot_front_rgbd_camera_infra1_frame:
            Alpha: 1
            Show Axes: false
            Show Trail: false
          robot_front_rgbd_camera_infra1_optical_frame:
            Alpha: 1
            Show Axes: false
            Show Trail: false
          robot_front_rgbd_camera_infra2_frame:
            Alpha: 1
            Show Axes: false
            Show Trail: false
          robot_front_rgbd_camera_infra2_optical_frame:
            Alpha: 1
            Show Axes: false
            Show Trail: false
          robot_front_rgbd_camera_link:
            Alpha: 1
            Show Axes: false
            Show Trail: false
            Value: true
          robot_front_right_visual_wheel_link:
            Alpha: 1
            Show Axes: false
            Show Trail: false
            Value: true
          robot_front_right_wheel_link:
            Alpha: 1
            Show Axes: false
            Show Trail: false
            Value: true
          robot_rear_laser_base_link:
            Alpha: 1
            Show Axes: false
            Show Trail: false
            Value: true
          robot_rear_laser_link:
            Alpha: 1
            Show Axes: false
            Show Trail: false
          robot_top_cover:
            Alpha: 1
            Show Axes: false
            Show Trail: false
            Value: true
          robot_vectornav_base_link:
            Alpha: 1
            Show Axes: false
            Show Trail: false
            Value: true
          robot_vectornav_link:
            Alpha: 1
            Show Axes: false
            Show Trail: false
          robotiq_85_base_link:
            Alpha: 1
            Show Axes: false
            Show Trail: false
            Value: true
          robotiq_85_left_finger_link:
            Alpha: 1
            Show Axes: false
            Show Trail: false
            Value: true
          robotiq_85_left_finger_tip_link:
            Alpha: 1
            Show Axes: false
            Show Trail: false
            Value: true
          robotiq_85_left_inner_knuckle_link:
            Alpha: 1
            Show Axes: false
            Show Trail: false
            Value: true
          robotiq_85_left_knuckle_link:
            Alpha: 1
            Show Axes: false
            Show Trail: false
            Value: true
          robotiq_85_right_finger_link:
            Alpha: 1
            Show Axes: false
            Show Trail: false
            Value: true
          robotiq_85_right_finger_tip_link:
            Alpha: 1
            Show Axes: false
            Show Trail: false
            Value: true
          robotiq_85_right_inner_knuckle_link:
            Alpha: 1
            Show Axes: false
            Show Trail: false
            Value: true
          robotiq_85_right_knuckle_link:
            Alpha: 1
            Show Axes: false
            Show Trail: false
            Value: true
          robotiq_85_tcp:
            Alpha: 1
            Show Axes: false
            Show Trail: false
        Loop Animation: false
        Robot Alpha: 0.5
        Robot Color: 150; 50; 150
        Show Robot Collision: false
        Show Robot Visual: true
        Show Trail: false
        State Display Time: 3x
        Trail Step Size: 1
        Trajectory Topic: /display_planned_path
        Use Sim Time: false
      Planning Metrics:
        Payload: 1
        Show Joint Torques: false
        Show Manipulability: false
        Show Manipulability Index: false
        Show Weight Limit: false
        TextHeight: 0.07999999821186066
      Planning Request:
        Colliding Link Color: 255; 0; 0
        Goal State Alpha: 1
        Goal State Color: 250; 128; 0
        Interactive Marker Size: 0
        Joint Violation Color: 255; 0; 255
        Planning Group: ur_arm
        Query Goal State: true
        Query Start State: false
        Show Workspace: false
        Start State Alpha: 1
        Start State Color: 0; 255; 0
      Planning Scene Topic: /monitored_planning_scene
      Robot Description: robot_description
      Scene Geometry:
        Scene Alpha: 0.8999999761581421
        Scene Color: 50; 230; 50
        Scene Display Time: 0.009999999776482582
        Show Scene Geometry: true
        Voxel Coloring: Z-Axis
        Voxel Rendering: Occupied Voxels
      Scene Robot:
        Attached Body Color: 150; 50; 150
        Links:
          All Links Enabled: true
          Expand Joint Details: false
          Expand Link Details: false
          Expand Tree: false
          Link Tree Style: Links in Alphabetic Order
          robot_arm_base:
            Alpha: 1
            Show Axes: false
            Show Trail: false
          robot_arm_base_link:
            Alpha: 1
            Show Axes: false
            Show Trail: false
          robot_arm_base_link_inertia:
            Alpha: 1
            Show Axes: false
            Show Trail: false
            Value: true
          robot_arm_flange:
            Alpha: 1
            Show Axes: false
            Show Trail: false
          robot_arm_forearm_link:
            Alpha: 1
            Show Axes: false
            Show Trail: false
            Value: true
          robot_arm_ft_frame:
            Alpha: 1
            Show Axes: false
            Show Trail: false
          robot_arm_shoulder_link:
            Alpha: 1
            Show Axes: false
            Show Trail: false
            Value: true
          robot_arm_tool0:
            Alpha: 1
            Show Axes: false
            Show Trail: false
          robot_arm_upper_arm_link:
            Alpha: 1
            Show Axes: false
            Show Trail: false
            Value: true
          robot_arm_wrist_1_link:
            Alpha: 1
            Show Axes: false
            Show Trail: false
            Value: true
          robot_arm_wrist_2_link:
            Alpha: 1
            Show Axes: false
            Show Trail: false
            Value: true
          robot_arm_wrist_3_link:
            Alpha: 1
            Show Axes: false
            Show Trail: false
            Value: true
          robot_back_left_visual_wheel_link:
            Alpha: 1
            Show Axes: false
            Show Trail: false
            Value: true
          robot_back_left_wheel_link:
            Alpha: 1
            Show Axes: false
            Show Trail: false
            Value: true
          robot_back_right_visual_wheel_link:
            Alpha: 1
            Show Axes: false
            Show Trail: false
            Value: true
          robot_back_right_wheel_link:
            Alpha: 1
            Show Axes: false
            Show Trail: false
            Value: true
          robot_base_docking_contact:
            Alpha: 1
            Show Axes: false
            Show Trail: false
          robot_base_footprint:
            Alpha: 1
            Show Axes: false
            Show Trail: false
            Value: true
          robot_base_link:
            Alpha: 1
            Show Axes: false
            Show Trail: false
            Value: true
          robot_front_laser_base_link:
            Alpha: 1
            Show Axes: false
            Show Trail: false
            Value: true
          robot_front_laser_link:
            Alpha: 1
            Show Axes: false
            Show Trail: false
          robot_front_left_visual_wheel_link:
            Alpha: 1
            Show Axes: false
            Show Trail: false
            Value: true
          robot_front_left_wheel_link:
            Alpha: 1
            Show Axes: false
            Show Trail: false
            Value: true
          robot_front_rgbd_camera_base_link:
            Alpha: 1
            Show Axes: false
            Show Trail: false
          robot_front_rgbd_camera_color_frame:
            Alpha: 1
            Show Axes: false
            Show Trail: false
          robot_front_rgbd_camera_color_optical_frame:
            Alpha: 1
            Show Axes: false
            Show Trail: false
          robot_front_rgbd_camera_depth_frame:
            Alpha: 1
            Show Axes: false
            Show Trail: false
          robot_front_rgbd_camera_depth_optical_frame:
            Alpha: 1
            Show Axes: false
            Show Trail: false
          robot_front_rgbd_camera_infra1_frame:
            Alpha: 1
            Show Axes: false
            Show Trail: false
          robot_front_rgbd_camera_infra1_optical_frame:
            Alpha: 1
            Show Axes: false
            Show Trail: false
          robot_front_rgbd_camera_infra2_frame:
            Alpha: 1
            Show Axes: false
            Show Trail: false
          robot_front_rgbd_camera_infra2_optical_frame:
            Alpha: 1
            Show Axes: false
            Show Trail: false
          robot_front_rgbd_camera_link:
            Alpha: 1
            Show Axes: false
            Show Trail: false
            Value: true
          robot_front_right_visual_wheel_link:
            Alpha: 1
            Show Axes: false
            Show Trail: false
            Value: true
          robot_front_right_wheel_link:
            Alpha: 1
            Show Axes: false
            Show Trail: false
            Value: true
          robot_rear_laser_base_link:
            Alpha: 1
            Show Axes: false
            Show Trail: false
            Value: true
          robot_rear_laser_link:
            Alpha: 1
            Show Axes: false
            Show Trail: false
          robot_top_cover:
            Alpha: 1
            Show Axes: false
            Show Trail: false
            Value: true
          robot_vectornav_base_link:
            Alpha: 1
            Show Axes: false
            Show Trail: false
            Value: true
          robot_vectornav_link:
            Alpha: 1
            Show Axes: false
            Show Trail: false
          robotiq_85_base_link:
            Alpha: 1
            Show Axes: false
            Show Trail: false
            Value: true
          robotiq_85_left_finger_link:
            Alpha: 1
            Show Axes: false
            Show Trail: false
            Value: true
          robotiq_85_left_finger_tip_link:
            Alpha: 1
            Show Axes: false
            Show Trail: false
            Value: true
          robotiq_85_left_inner_knuckle_link:
            Alpha: 1
            Show Axes: false
            Show Trail: false
            Value: true
          robotiq_85_left_knuckle_link:
            Alpha: 1
            Show Axes: false
            Show Trail: false
            Value: true
          robotiq_85_right_finger_link:
            Alpha: 1
            Show Axes: false
            Show Trail: false
            Value: true
          robotiq_85_right_finger_tip_link:
            Alpha: 1
            Show Axes: false
            Show Trail: false
            Value: true
          robotiq_85_right_inner_knuckle_link:
            Alpha: 1
            Show Axes: false
            Show Trail: false
            Value: true
          robotiq_85_right_knuckle_link:
            Alpha: 1
            Show Axes: false
            Show Trail: false
            Value: true
          robotiq_85_tcp:
            Alpha: 1
            Show Axes: false
            Show Trail: false
        Robot Alpha: 1
        Show Robot Collision: false
        Show Robot Visual: true
      Value: true
      Velocity_Scaling_Factor: 0.1
  Enabled: true
  Global Options:
    Background Color: 48; 48; 48
    Fixed Frame: robot_base_footprint
    Frame Rate: 30
  Name: root
  Tools:
    - Class: rviz_default_plugins/Interact
      Hide Inactive Objects: true
    - Class: rviz_default_plugins/MoveCamera
    - Class: rviz_default_plugins/Select
    - Class: rviz_default_plugins/FocusCamera
    - Class: rviz_default_plugins/Measure
      Line color: 128; 128; 0
    - Class: rviz_default_plugins/SetInitialPose
      Covariance x: 0.25
      Covariance y: 0.25
      Covariance yaw: 0.06853891909122467
      Topic:
        Depth: 5
        Durability Policy: Volatile
        History Policy: Keep Last
        Reliability Policy: Reliable
        Value: /initialpose
    - Class: rviz_default_plugins/SetGoal
      Topic:
        Depth: 5
        Durability Policy: Volatile
        History Policy: Keep Last
        Reliability Policy: Reliable
        Value: /goal_pose
    - Class: rviz_default_plugins/PublishPoint
      Single click: true
      Topic:
        Depth: 5
        Durability Policy: Volatile
        History Policy: Keep Last
        Reliability Policy: Reliable
        Value: /clicked_point
  Transformation:
    Current:
      Class: rviz_default_plugins/TF
  Value: true
  Views:
    Current:
      Class: rviz_default_plugins/Orbit
      Distance: 5.094049453735352
      Enable Stereo Rendering:
        Stereo Eye Separation: 0.05999999865889549
        Stereo Focal Distance: 1
        Swap Stereo Eyes: false
        Value: false
      Focal Point:
        X: 0.5494455695152283
        Y: -0.09814544022083282
        Z: 0.7352188229560852
      Focal Shape Fixed Size: true
      Focal Shape Size: 0.05000000074505806
      Invert Z Axis: false
      Name: Current View
      Near Clip Distance: 0.009999999776482582
      Pitch: 0.6703980565071106
      Target Frame: <Fixed Frame>
      Value: Orbit (rviz)
      Yaw: 2.8104066848754883
    Saved: ~
Window Geometry:
  "":
    collapsed: false
  " - Trajectory Slider":
    collapsed: false
  Displays:
    collapsed: false
  FrontCameraImage:
    collapsed: false
  FrontCameraDepthImage:
    collapsed: false
  Height: 1043
  Hide Left Dock: false
  Hide Right Dock: false
  QMainWindow State: 000000ff00000000fd00000004000000000000021c00000379fc020000000dfb0000001200530065006c0065006300740069006f006e00000001e10000009b0000005c00fffffffb0000001e0054006f006f006c002000500072006f007000650072007400690065007302000001ed000001df00000185000000a3fb000000120056006900650077007300200054006f006f02000001df000002110000018500000122fb000000200054006f006f006c002000500072006f0070006500720074006900650073003203000002880000011d000002210000017afb000000100044006900730070006c006100790073010000003b000001ff000000c700fffffffb0000002000730065006c0065006300740069006f006e00200062007500660066006500720200000138000000aa0000023a00000294fb00000014005700690064006500530074006500720065006f02000000e6000000d2000003ee0000030bfb0000000c004b0069006e0065006300740200000186000001060000030c00000261fb0000002000460072006f006e007400430061006d0065007200610049006d00610067006500000002c5000000d40000002800fffffffb00000044004d006f00740069006f006e0050006c0061006e006e0069006e00670020002d0020005400720061006a006500630074006f0072007900200053006c00690064006500720000000000ffffffff0000000000000000fb0000001c004d006f00740069006f006e0050006c0061006e006e0069006e006700000001d7000001c20000000000000000fb000000280020002d0020005400720061006a006500630074006f0072007900200053006c00690064006500720000000000ffffffff0000003f00fffffffbffffffff0100000240000001740000016900ffffff000000010000010f00000379fc0200000003fb0000001e0054006f006f006c002000500072006f00700065007200740069006500730100000041000000780000000000000000fb0000000a00560069006500770073010000003b00000379000000a000fffffffb0000001200530065006c0065006300740069006f006e010000025a000000b200000000000000000000000200000490000000a9fc0100000001fb0000000a00560069006500770073030000004e00000080000002e10000019700000003000007800000003efc0100000002fb0000000800540069006d00650100000000000007800000025300fffffffb0000000800540069006d00650100000000000004500000000000000000000004490000037900000004000000040000000800000008fc0000000100000002000000010000000a0054006f006f006c00730100000000ffffffff0000000000000000
  Selection:
    collapsed: false
  Time:
    collapsed: false
  Tool Properties:
    collapsed: false
  Views:
    collapsed: false
  Width: 1920
  X: 1920
  Y: 0<|MERGE_RESOLUTION|>--- conflicted
+++ resolved
@@ -93,7 +93,6 @@
         Durability Policy: Volatile
         History Policy: Keep Last
         Reliability Policy: Reliable
-<<<<<<< HEAD
         Value: /robot/front_rgbd_camera/color/image_raw
       Value: true
     - Class: rviz_default_plugins/Image
@@ -110,10 +109,6 @@
         Reliability Policy: Reliable
         Value: /robot/front_rgbd_camera/depth/image_raw
       Value: true
-=======
-        Value: /front_rgbd_camera/color/image_raw
-      Value: false
->>>>>>> d8d85a07
     - Alpha: 1
       Autocompute Intensity Bounds: true
       Autocompute Value Bounds:
